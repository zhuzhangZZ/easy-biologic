#!/usr/bin/env python
# coding: utf-8

# # Data Parser
# Parses data retrieved from a technqiue.

# ## API
# Parses data received from a technique and contains technique fields for different device types.
#
# ### Methods
# **parse( data, info, fields = None, device = None ):** Parses data received from a technique.
#
# **calculate_time( t_high, t_low, data_info, current_value ):** Calculates elapsed time from time data.
#
# ### Classes
# **VMP3_Fields:** Contains technqiue fields for VMP3 devices.
# (Not all techniques are implemented)
# Properties: [ OCV, CP, CA, CPLIMIT, CALIMIT, CV, PEIS ]
#
# **SP300_Fields:** Contains technqiue fields for SP-300 devices.
# (Not all techniques are implemented)
# Properties: [ OCV, CP, CA, CPLIMIT, CALIMIT, CV, PEIS ]




import math
from collections import namedtuple

from . import ec_lib as ecl


# # Parser


def parse( data, info, fields = None, device = None ):
    """
    Parses data retrieved from a technique.

    :param data: Data to parse.
    :param info: DataInfo object representing metadata of the technqiue.
    :param fields: List of FieldInfo used to interpret the data.
        If None, uses the technique ID to retrieve.
    :param device: BioLogic device. Necessary if fields are not defined.
    :returns: A list of namedtuples representing the data.
    """
    if ( fields is None ) and ( device is None ):
        raise ValueError( 'Both fields and device are None, at least one must be defined.' )

    rows = info.NbRows
    cols = info.NbCols
    technique = ecl.TechniqueId( info.TechniqueID )
<<<<<<< HEAD

    if fields is None:
        # get fields from device
=======
    
    if fields is None and device is not None:
>>>>>>> ef35522e
        fields = (
            SP300_Fields[ technique ]
            if ecl.is_in_SP300_family(device.kind)
            else VMP3_Fields[ technique ]
        )
<<<<<<< HEAD
=======
        
    if fields is None and device is None:
        raise ValueError( 'Both fields and device not defined.' )

>>>>>>> ef35522e

    if isinstance( fields, tuple ):
        fields = fields[ info.ProcessIndex ]

    if cols == 0:
        raise RuntimeError( 'No columns in data.' )

    # technique info
    field_names = [ field.name for field in fields ]
    Datum = namedtuple( 'Datum', field_names )

    # convert singles
    data = [
        ecl.convert_numeric( datum )
        if ( fields[ index % cols ].type is ecl.ParameterType.SINGLE )
        else datum
        for index, datum in enumerate( data )
    ]

    # group data
    parsed = [
        Datum( *data[ i : i + cols ] )
        for i in range( 0, rows* cols, cols )
    ]

    return parsed


def calculate_time( t_high, t_low, data_info, current_value ):
    """
    Calculates time from the t_high and t_low fields.

    :param t_high: t_high.
    :param t_low: t_low.
    :param data_info: DataInfo object of the technique.
    :param current_values: CurrentValues object of the technique.
    :returns: Time
    """
    start = data_info.StartTime
    if math.isnan( start ):
        # start is not a number, assume 0
        start = 0

    elapsed = current_value.TimeBase*( ( t_high << 32 ) + t_low )
    return ( start + elapsed )


# For holding field info.
FieldInfo = namedtuple( 'FieldInfo', [ 'name', 'type' ] )


class VMP3_Fields():
    """
    Holds technique field definitions.
    """
    # for convenience
    TID     = ecl.TechniqueId
    INT32   = ecl.ParameterType.INT32
    BOOL    = ecl.ParameterType.BOOLEAN
    SINGLE  = ecl.ParameterType.SINGLE
    FI      = FieldInfo

    OCV = [
        FI( 't_high',   INT32   ),
        FI( 't_low',    INT32   ),
        FI( 'voltage',  SINGLE  ),
        FI( 'control',  SINGLE  )
    ]

    CP = [
        FI( 't_high',  INT32  ),
        FI( 't_low',   INT32  ),
        FI( 'voltage', SINGLE ),
        FI( 'current', SINGLE ),
        FI( 'cycle',   INT32  )
    ]

    CA      = CP
    CPLIMIT = CP
    CALIMIT = CP

    CV = [
        FI( 't_high',  INT32  ),
        FI( 't_low',   INT32  ),
        FI( 'control', SINGLE ),
        FI( 'current', SINGLE ),
        FI( 'voltage', SINGLE ),
        FI( 'cycle',   INT32  )
    ]

    PEIS = (
        [  # process == 0
            FI( 't_high',  INT32  ),
            FI( 't_low',   INT32  ),
            FI( 'voltage', SINGLE ),
            FI( 'current', SINGLE )
        ],
        [  # process == 1
            FI( 'frequency',           SINGLE ),
            FI( 'abs_voltage',         SINGLE ),
            FI( 'abs_current',         SINGLE ),
            FI( 'impendance_phase',    SINGLE ),
            FI( 'voltage',             SINGLE ),
            FI( 'current',             SINGLE ),
            FI( 'empty1',              INT32  ),
            FI( 'abs_voltage_ce',      SINGLE ),
            FI( 'abs_current_ce',      SINGLE ),
            FI( 'impendance_ce_phase', SINGLE ),
            FI( 'voltage_ce',          SINGLE ),
            FI( 'empty2',              INT32  ),
            FI( 'empty3',              INT32  ),
            FI( 'time',                SINGLE ),
            FI( 'current_range',       SINGLE )
        ]
    )


class SP300_Fields():
    """
    Holds technique field definitions.
    """
    # for convenience
    TID     = ecl.TechniqueId
    INT32   = ecl.ParameterType.INT32
    BOOL    = ecl.ParameterType.BOOLEAN
    SINGLE  = ecl.ParameterType.SINGLE
    FI      = FieldInfo

    OCV = [
        FI( 't_high',   INT32   ),
        FI( 't_low',    INT32   ),
        FI( 'voltage',  SINGLE  )
    ]

    CP = [
        FI( 't_high',  INT32  ),
        FI( 't_low',   INT32  ),
        FI( 'voltage', SINGLE ),
        FI( 'current', SINGLE ),
        FI( 'cycle',   INT32  )
    ]

    CA      = CP
    CPLIMIT = CP
    CALIMIT = CP

    CV = [
        FI( 't_high',  INT32  ),
        FI( 't_low',   INT32  ),
        FI( 'current', SINGLE ),
        FI( 'voltage', SINGLE ),
        FI( 'cycle',   INT32  )
    ]

    PEIS = (
        [  # process == 0
            FI( 't_high',  INT32  ),
            FI( 't_low',   INT32  ),
            FI( 'voltage', SINGLE ),
            FI( 'current', SINGLE )
        ],
        [  # process == 1
            FI( 'frequency',           SINGLE ),
            FI( 'abs_voltage',         SINGLE ),
            FI( 'abs_current',         SINGLE ),
            FI( 'impendance_phase',    SINGLE ),
            FI( 'voltage',             SINGLE ),
            FI( 'current',             SINGLE ),
            FI( 'empty1',              INT32  ),
            FI( 'abs_voltage_ce',      SINGLE ),
            FI( 'abs_current_ce',      SINGLE ),
            FI( 'impendance_ce_phase', SINGLE ),
            FI( 'voltage_ce',          SINGLE ),
            FI( 'empty2',              INT32  ),
            FI( 'empty3',              INT32  ),
            FI( 'time',                SINGLE )
        ]
    )
<|MERGE_RESOLUTION|>--- conflicted
+++ resolved
@@ -1,250 +1,238 @@
-#!/usr/bin/env python
-# coding: utf-8
-
-# # Data Parser
-# Parses data retrieved from a technqiue.
-
-# ## API
-# Parses data received from a technique and contains technique fields for different device types.
-#
-# ### Methods
-# **parse( data, info, fields = None, device = None ):** Parses data received from a technique.
-#
-# **calculate_time( t_high, t_low, data_info, current_value ):** Calculates elapsed time from time data.
-#
-# ### Classes
-# **VMP3_Fields:** Contains technqiue fields for VMP3 devices.
-# (Not all techniques are implemented)
-# Properties: [ OCV, CP, CA, CPLIMIT, CALIMIT, CV, PEIS ]
-#
-# **SP300_Fields:** Contains technqiue fields for SP-300 devices.
-# (Not all techniques are implemented)
-# Properties: [ OCV, CP, CA, CPLIMIT, CALIMIT, CV, PEIS ]
-
-
-
-
-import math
-from collections import namedtuple
-
-from . import ec_lib as ecl
-
-
-# # Parser
-
-
-def parse( data, info, fields = None, device = None ):
-    """
-    Parses data retrieved from a technique.
-
-    :param data: Data to parse.
-    :param info: DataInfo object representing metadata of the technqiue.
-    :param fields: List of FieldInfo used to interpret the data.
-        If None, uses the technique ID to retrieve.
-    :param device: BioLogic device. Necessary if fields are not defined.
-    :returns: A list of namedtuples representing the data.
-    """
-    if ( fields is None ) and ( device is None ):
-        raise ValueError( 'Both fields and device are None, at least one must be defined.' )
-
-    rows = info.NbRows
-    cols = info.NbCols
-    technique = ecl.TechniqueId( info.TechniqueID )
-<<<<<<< HEAD
-
-    if fields is None:
-        # get fields from device
-=======
-    
-    if fields is None and device is not None:
->>>>>>> ef35522e
-        fields = (
-            SP300_Fields[ technique ]
-            if ecl.is_in_SP300_family(device.kind)
-            else VMP3_Fields[ technique ]
-        )
-<<<<<<< HEAD
-=======
-        
-    if fields is None and device is None:
-        raise ValueError( 'Both fields and device not defined.' )
-
->>>>>>> ef35522e
-
-    if isinstance( fields, tuple ):
-        fields = fields[ info.ProcessIndex ]
-
-    if cols == 0:
-        raise RuntimeError( 'No columns in data.' )
-
-    # technique info
-    field_names = [ field.name for field in fields ]
-    Datum = namedtuple( 'Datum', field_names )
-
-    # convert singles
-    data = [
-        ecl.convert_numeric( datum )
-        if ( fields[ index % cols ].type is ecl.ParameterType.SINGLE )
-        else datum
-        for index, datum in enumerate( data )
-    ]
-
-    # group data
-    parsed = [
-        Datum( *data[ i : i + cols ] )
-        for i in range( 0, rows* cols, cols )
-    ]
-
-    return parsed
-
-
-def calculate_time( t_high, t_low, data_info, current_value ):
-    """
-    Calculates time from the t_high and t_low fields.
-
-    :param t_high: t_high.
-    :param t_low: t_low.
-    :param data_info: DataInfo object of the technique.
-    :param current_values: CurrentValues object of the technique.
-    :returns: Time
-    """
-    start = data_info.StartTime
-    if math.isnan( start ):
-        # start is not a number, assume 0
-        start = 0
-
-    elapsed = current_value.TimeBase*( ( t_high << 32 ) + t_low )
-    return ( start + elapsed )
-
-
-# For holding field info.
-FieldInfo = namedtuple( 'FieldInfo', [ 'name', 'type' ] )
-
-
-class VMP3_Fields():
-    """
-    Holds technique field definitions.
-    """
-    # for convenience
-    TID     = ecl.TechniqueId
-    INT32   = ecl.ParameterType.INT32
-    BOOL    = ecl.ParameterType.BOOLEAN
-    SINGLE  = ecl.ParameterType.SINGLE
-    FI      = FieldInfo
-
-    OCV = [
-        FI( 't_high',   INT32   ),
-        FI( 't_low',    INT32   ),
-        FI( 'voltage',  SINGLE  ),
-        FI( 'control',  SINGLE  )
-    ]
-
-    CP = [
-        FI( 't_high',  INT32  ),
-        FI( 't_low',   INT32  ),
-        FI( 'voltage', SINGLE ),
-        FI( 'current', SINGLE ),
-        FI( 'cycle',   INT32  )
-    ]
-
-    CA      = CP
-    CPLIMIT = CP
-    CALIMIT = CP
-
-    CV = [
-        FI( 't_high',  INT32  ),
-        FI( 't_low',   INT32  ),
-        FI( 'control', SINGLE ),
-        FI( 'current', SINGLE ),
-        FI( 'voltage', SINGLE ),
-        FI( 'cycle',   INT32  )
-    ]
-
-    PEIS = (
-        [  # process == 0
-            FI( 't_high',  INT32  ),
-            FI( 't_low',   INT32  ),
-            FI( 'voltage', SINGLE ),
-            FI( 'current', SINGLE )
-        ],
-        [  # process == 1
-            FI( 'frequency',           SINGLE ),
-            FI( 'abs_voltage',         SINGLE ),
-            FI( 'abs_current',         SINGLE ),
-            FI( 'impendance_phase',    SINGLE ),
-            FI( 'voltage',             SINGLE ),
-            FI( 'current',             SINGLE ),
-            FI( 'empty1',              INT32  ),
-            FI( 'abs_voltage_ce',      SINGLE ),
-            FI( 'abs_current_ce',      SINGLE ),
-            FI( 'impendance_ce_phase', SINGLE ),
-            FI( 'voltage_ce',          SINGLE ),
-            FI( 'empty2',              INT32  ),
-            FI( 'empty3',              INT32  ),
-            FI( 'time',                SINGLE ),
-            FI( 'current_range',       SINGLE )
-        ]
-    )
-
-
-class SP300_Fields():
-    """
-    Holds technique field definitions.
-    """
-    # for convenience
-    TID     = ecl.TechniqueId
-    INT32   = ecl.ParameterType.INT32
-    BOOL    = ecl.ParameterType.BOOLEAN
-    SINGLE  = ecl.ParameterType.SINGLE
-    FI      = FieldInfo
-
-    OCV = [
-        FI( 't_high',   INT32   ),
-        FI( 't_low',    INT32   ),
-        FI( 'voltage',  SINGLE  )
-    ]
-
-    CP = [
-        FI( 't_high',  INT32  ),
-        FI( 't_low',   INT32  ),
-        FI( 'voltage', SINGLE ),
-        FI( 'current', SINGLE ),
-        FI( 'cycle',   INT32  )
-    ]
-
-    CA      = CP
-    CPLIMIT = CP
-    CALIMIT = CP
-
-    CV = [
-        FI( 't_high',  INT32  ),
-        FI( 't_low',   INT32  ),
-        FI( 'current', SINGLE ),
-        FI( 'voltage', SINGLE ),
-        FI( 'cycle',   INT32  )
-    ]
-
-    PEIS = (
-        [  # process == 0
-            FI( 't_high',  INT32  ),
-            FI( 't_low',   INT32  ),
-            FI( 'voltage', SINGLE ),
-            FI( 'current', SINGLE )
-        ],
-        [  # process == 1
-            FI( 'frequency',           SINGLE ),
-            FI( 'abs_voltage',         SINGLE ),
-            FI( 'abs_current',         SINGLE ),
-            FI( 'impendance_phase',    SINGLE ),
-            FI( 'voltage',             SINGLE ),
-            FI( 'current',             SINGLE ),
-            FI( 'empty1',              INT32  ),
-            FI( 'abs_voltage_ce',      SINGLE ),
-            FI( 'abs_current_ce',      SINGLE ),
-            FI( 'impendance_ce_phase', SINGLE ),
-            FI( 'voltage_ce',          SINGLE ),
-            FI( 'empty2',              INT32  ),
-            FI( 'empty3',              INT32  ),
-            FI( 'time',                SINGLE )
-        ]
-    )
+#!/usr/bin/env python
+# coding: utf-8
+
+# # Data Parser
+# Parses data retrieved from a technqiue.
+
+# ## API
+# Parses data received from a technique and contains technique fields for different device types.
+#
+# ### Methods
+# **parse( data, info, fields = None, device = None ):** Parses data received from a technique.
+#
+# **calculate_time( t_high, t_low, data_info, current_value ):** Calculates elapsed time from time data.
+#
+# ### Classes
+# **VMP3_Fields:** Contains technqiue fields for VMP3 devices.
+# (Not all techniques are implemented)
+# Properties: [ OCV, CP, CA, CPLIMIT, CALIMIT, CV, PEIS ]
+#
+# **SP300_Fields:** Contains technqiue fields for SP-300 devices.
+# (Not all techniques are implemented)
+# Properties: [ OCV, CP, CA, CPLIMIT, CALIMIT, CV, PEIS ]
+
+
+
+
+import math
+from collections import namedtuple
+
+from . import ec_lib as ecl
+
+
+# # Parser
+
+
+def parse( data, info, fields = None, device = None ):
+    """
+    Parses data retrieved from a technique.
+
+    :param data: Data to parse.
+    :param info: DataInfo object representing metadata of the technqiue.
+    :param fields: List of FieldInfo used to interpret the data.
+        If None, uses the technique ID to retrieve.
+    :param device: BioLogic device. Necessary if fields are not defined.
+    :returns: A list of namedtuples representing the data.
+    """
+    if ( fields is None ) and ( device is None ):
+        raise ValueError( 'Both fields and device are None, at least one must be defined.' )
+
+    rows = info.NbRows
+    cols = info.NbCols
+    technique = ecl.TechniqueId( info.TechniqueID )
+
+    if fields is None:
+        # get fields from device
+        fields = (
+            SP300_Fields[ technique ]
+            if ecl.is_in_SP300_family(device.kind)
+            else VMP3_Fields[ technique ]
+        )
+
+    if isinstance( fields, tuple ):
+        fields = fields[ info.ProcessIndex ]
+
+    if cols == 0:
+        raise RuntimeError( 'No columns in data.' )
+
+    # technique info
+    field_names = [ field.name for field in fields ]
+    Datum = namedtuple( 'Datum', field_names )
+
+    # convert singles
+    data = [
+        ecl.convert_numeric( datum )
+        if ( fields[ index % cols ].type is ecl.ParameterType.SINGLE )
+        else datum
+        for index, datum in enumerate( data )
+    ]
+
+    # group data
+    parsed = [
+        Datum( *data[ i : i + cols ] )
+        for i in range( 0, rows* cols, cols )
+    ]
+
+    return parsed
+
+
+def calculate_time( t_high, t_low, data_info, current_value ):
+    """
+    Calculates time from the t_high and t_low fields.
+
+    :param t_high: t_high.
+    :param t_low: t_low.
+    :param data_info: DataInfo object of the technique.
+    :param current_values: CurrentValues object of the technique.
+    :returns: Time
+    """
+    start = data_info.StartTime
+    if math.isnan( start ):
+        # start is not a number, assume 0
+        start = 0
+
+    elapsed = current_value.TimeBase*( ( t_high << 32 ) + t_low )
+    return ( start + elapsed )
+
+
+# For holding field info.
+FieldInfo = namedtuple( 'FieldInfo', [ 'name', 'type' ] )
+
+
+class VMP3_Fields():
+    """
+    Holds technique field definitions.
+    """
+    # for convenience
+    TID     = ecl.TechniqueId
+    INT32   = ecl.ParameterType.INT32
+    BOOL    = ecl.ParameterType.BOOLEAN
+    SINGLE  = ecl.ParameterType.SINGLE
+    FI      = FieldInfo
+
+    OCV = [
+        FI( 't_high',   INT32   ),
+        FI( 't_low',    INT32   ),
+        FI( 'voltage',  SINGLE  ),
+        FI( 'control',  SINGLE  )
+    ]
+
+    CP = [
+        FI( 't_high',  INT32  ),
+        FI( 't_low',   INT32  ),
+        FI( 'voltage', SINGLE ),
+        FI( 'current', SINGLE ),
+        FI( 'cycle',   INT32  )
+    ]
+
+    CA      = CP
+    CPLIMIT = CP
+    CALIMIT = CP
+
+    CV = [
+        FI( 't_high',  INT32  ),
+        FI( 't_low',   INT32  ),
+        FI( 'control', SINGLE ),
+        FI( 'current', SINGLE ),
+        FI( 'voltage', SINGLE ),
+        FI( 'cycle',   INT32  )
+    ]
+
+    PEIS = (
+        [  # process == 0
+            FI( 't_high',  INT32  ),
+            FI( 't_low',   INT32  ),
+            FI( 'voltage', SINGLE ),
+            FI( 'current', SINGLE )
+        ],
+        [  # process == 1
+            FI( 'frequency',           SINGLE ),
+            FI( 'abs_voltage',         SINGLE ),
+            FI( 'abs_current',         SINGLE ),
+            FI( 'impendance_phase',    SINGLE ),
+            FI( 'voltage',             SINGLE ),
+            FI( 'current',             SINGLE ),
+            FI( 'empty1',              INT32  ),
+            FI( 'abs_voltage_ce',      SINGLE ),
+            FI( 'abs_current_ce',      SINGLE ),
+            FI( 'impendance_ce_phase', SINGLE ),
+            FI( 'voltage_ce',          SINGLE ),
+            FI( 'empty2',              INT32  ),
+            FI( 'empty3',              INT32  ),
+            FI( 'time',                SINGLE ),
+            FI( 'current_range',       SINGLE )
+        ]
+    )
+
+
+class SP300_Fields():
+    """
+    Holds technique field definitions.
+    """
+    # for convenience
+    TID     = ecl.TechniqueId
+    INT32   = ecl.ParameterType.INT32
+    BOOL    = ecl.ParameterType.BOOLEAN
+    SINGLE  = ecl.ParameterType.SINGLE
+    FI      = FieldInfo
+
+    OCV = [
+        FI( 't_high',   INT32   ),
+        FI( 't_low',    INT32   ),
+        FI( 'voltage',  SINGLE  )
+    ]
+
+    CP = [
+        FI( 't_high',  INT32  ),
+        FI( 't_low',   INT32  ),
+        FI( 'voltage', SINGLE ),
+        FI( 'current', SINGLE ),
+        FI( 'cycle',   INT32  )
+    ]
+
+    CA      = CP
+    CPLIMIT = CP
+    CALIMIT = CP
+
+    CV = [
+        FI( 't_high',  INT32  ),
+        FI( 't_low',   INT32  ),
+        FI( 'current', SINGLE ),
+        FI( 'voltage', SINGLE ),
+        FI( 'cycle',   INT32  )
+    ]
+
+    PEIS = (
+        [  # process == 0
+            FI( 't_high',  INT32  ),
+            FI( 't_low',   INT32  ),
+            FI( 'voltage', SINGLE ),
+            FI( 'current', SINGLE )
+        ],
+        [  # process == 1
+            FI( 'frequency',           SINGLE ),
+            FI( 'abs_voltage',         SINGLE ),
+            FI( 'abs_current',         SINGLE ),
+            FI( 'impendance_phase',    SINGLE ),
+            FI( 'voltage',             SINGLE ),
+            FI( 'current',             SINGLE ),
+            FI( 'empty1',              INT32  ),
+            FI( 'abs_voltage_ce',      SINGLE ),
+            FI( 'abs_current_ce',      SINGLE ),
+            FI( 'impendance_ce_phase', SINGLE ),
+            FI( 'voltage_ce',          SINGLE ),
+            FI( 'empty2',              INT32  ),
+            FI( 'empty3',              INT32  ),
+            FI( 'time',                SINGLE )
+        ]
+    )